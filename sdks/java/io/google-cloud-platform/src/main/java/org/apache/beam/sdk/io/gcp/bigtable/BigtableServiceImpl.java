/*
 * Licensed to the Apache Software Foundation (ASF) under one
 * or more contributor license agreements.  See the NOTICE file
 * distributed with this work for additional information
 * regarding copyright ownership.  The ASF licenses this file
 * to you under the Apache License, Version 2.0 (the
 * "License"); you may not use this file except in compliance
 * with the License.  You may obtain a copy of the License at
 *
 *     http://www.apache.org/licenses/LICENSE-2.0
 *
 * Unless required by applicable law or agreed to in writing, software
 * distributed under the License is distributed on an "AS IS" BASIS,
 * WITHOUT WARRANTIES OR CONDITIONS OF ANY KIND, either express or implied.
 * See the License for the specific language governing permissions and
 * limitations under the License.
 */
package org.apache.beam.sdk.io.gcp.bigtable;

import com.google.bigtable.admin.v2.GetTableRequest;
import com.google.bigtable.v2.MutateRowResponse;
import com.google.bigtable.v2.MutateRowsRequest;
import com.google.bigtable.v2.Mutation;
import com.google.bigtable.v2.ReadRowsRequest;
import com.google.bigtable.v2.Row;
import com.google.bigtable.v2.RowRange;
import com.google.bigtable.v2.RowSet;
import com.google.bigtable.v2.SampleRowKeysRequest;
import com.google.bigtable.v2.SampleRowKeysResponse;
import com.google.cloud.bigtable.config.BigtableOptions;
import com.google.cloud.bigtable.grpc.BigtableSession;
import com.google.cloud.bigtable.grpc.BigtableTableName;
import com.google.cloud.bigtable.grpc.async.BulkMutation;
import com.google.cloud.bigtable.grpc.scanner.ResultScanner;
import com.google.common.annotations.VisibleForTesting;
import com.google.common.base.MoreObjects;
import com.google.common.io.Closer;
import com.google.common.util.concurrent.ListenableFuture;
import com.google.protobuf.ByteString;
import io.grpc.Status.Code;
import io.grpc.StatusRuntimeException;
import java.io.IOException;
import java.util.List;
import java.util.NoSuchElementException;
import org.apache.beam.sdk.io.gcp.bigtable.BigtableIO.BigtableSource;
import org.apache.beam.sdk.io.range.ByteKeyRange;
import org.apache.beam.sdk.values.KV;
import org.slf4j.Logger;
import org.slf4j.LoggerFactory;

/**
 * An implementation of {@link BigtableService} that actually communicates with the Cloud Bigtable
 * service.
 */
class BigtableServiceImpl implements BigtableService {
  private static final Logger LOG = LoggerFactory.getLogger(BigtableService.class);

  public BigtableServiceImpl(BigtableOptions options) {
    this.options = options;
  }

  private final BigtableOptions options;

  @Override
  public BigtableOptions getBigtableOptions() {
    return options;
  }

  @Override
  public BigtableWriterImpl openForWriting(String tableId) throws IOException {
    BigtableSession session = new BigtableSession(options);
    BigtableTableName tableName = options.getInstanceName().toTableName(tableId);
    return new BigtableWriterImpl(session, tableName);
  }

  @Override
  public boolean tableExists(String tableId) throws IOException {
    try (BigtableSession session = new BigtableSession(options)) {
      GetTableRequest getTable =
          GetTableRequest.newBuilder()
              .setName(options.getInstanceName().toTableNameStr(tableId))
              .build();
      session.getTableAdminClient().getTable(getTable);
      return true;
    } catch (StatusRuntimeException e) {
      if (e.getStatus().getCode() == Code.NOT_FOUND) {
        return false;
      }
      String message =
          String.format(
              "Error checking whether table %s (BigtableOptions %s) exists", tableId, options);
      LOG.error(message, e);
      throw new IOException(message, e);
    }
  }

  @VisibleForTesting
  static class BigtableReaderImpl implements Reader {
    private BigtableSession session;
    private final BigtableSource source;
    private ResultScanner<Row> results;
    private Row currentRow;

    @VisibleForTesting
    BigtableReaderImpl(BigtableSession session, BigtableSource source) {
      this.session = session;
      this.source = source;
    }

    @Override
    public boolean start() throws IOException {
      RowSet.Builder rowSetBuilder = RowSet.newBuilder();
      for (ByteKeyRange sourceRange : source.getRanges()) {
        rowSetBuilder = rowSetBuilder.addRowRanges(
            RowRange.newBuilder()
                .setStartKeyClosed(ByteString.copyFrom(sourceRange.getStartKey().getValue()))
                .setEndKeyOpen(ByteString.copyFrom(sourceRange.getEndKey().getValue())));
      }
      RowSet rowSet = rowSetBuilder.build();

      ReadRowsRequest.Builder requestB =
          ReadRowsRequest.newBuilder()
              .setRows(rowSet)
<<<<<<< HEAD
              .setTableName(session.getOptions().getInstanceName()
                  .toTableNameStr(source.getTableId()));
=======
              .setTableName(options.getInstanceName().toTableNameStr(source.getTableId().get()));
>>>>>>> 62c266a8
      if (source.getRowFilter() != null) {
        requestB.setFilter(source.getRowFilter());
      }
      results = session.getDataClient().readRows(requestB.build());
      return advance();
    }

    @Override
    public boolean advance() throws IOException {
      currentRow = results.next();
      return (currentRow != null);
    }

    @Override
    public void close() throws IOException {
      // Goal: by the end of this function, both results and session are null and closed,
      // independent of what errors they throw or prior state.

      if (session == null) {
        // Only possible when previously closed, so we know that results is also null.
        return;
      }

      // Session does not implement Closeable -- it's AutoCloseable. So we can't register it with
      // the Closer, but we can use the Closer to simplify the error handling.
      try (Closer closer = Closer.create()) {
        if (results != null) {
          closer.register(results);
          results = null;
        }

        session.close();
      } finally {
        session = null;
      }
    }

    @Override
    public Row getCurrentRow() throws NoSuchElementException {
      if (currentRow == null) {
        throw new NoSuchElementException();
      }
      return currentRow;
    }
  }

  @VisibleForTesting
  static class BigtableWriterImpl implements Writer {
    private BigtableSession session;
    private BulkMutation bulkMutation;

    BigtableWriterImpl(BigtableSession session, BigtableTableName tableName) {
      this.session = session;
      bulkMutation = session.createBulkMutation(tableName);
    }

    @Override
    public void flush() throws IOException {
      if (bulkMutation != null) {
        try {
          bulkMutation.flush();
        } catch (InterruptedException e) {
          Thread.currentThread().interrupt();
          // We fail since flush() operation was interrupted.
          throw new IOException(e);
        }
      }
    }

    @Override
    public void close() throws IOException {
      try {
        if (bulkMutation != null) {
          try {
            bulkMutation.flush();
          } catch (InterruptedException e) {
            Thread.currentThread().interrupt();
            // We fail since flush() operation was interrupted.
            throw new IOException(e);
          }
          bulkMutation = null;
        }
      } finally {
        if (session != null) {
          session.close();
          session = null;
        }
      }
    }

    @Override
    public ListenableFuture<MutateRowResponse> writeRecord(
        KV<ByteString, Iterable<Mutation>> record)
        throws IOException {
      MutateRowsRequest.Entry request = MutateRowsRequest.Entry.newBuilder()
          .setRowKey(record.getKey())
          .addAllMutations(record.getValue())
          .build();
      return bulkMutation.add(request);
    }
  }

  @Override
  public String toString() {
    return MoreObjects
        .toStringHelper(BigtableServiceImpl.class)
        .add("options", options)
        .toString();
  }

  @Override
  public Reader createReader(BigtableSource source) throws IOException {
    BigtableSession session = new BigtableSession(options);
    return new BigtableReaderImpl(session, source);
  }

  @Override
  public List<SampleRowKeysResponse> getSampleRowKeys(BigtableSource source) throws IOException {
    try (BigtableSession session = new BigtableSession(options)) {
      SampleRowKeysRequest request =
          SampleRowKeysRequest.newBuilder()
              .setTableName(options.getInstanceName().toTableNameStr(source.getTableId().get()))
              .build();
      return session.getDataClient().sampleRowKeys(request);
    }
  }
}<|MERGE_RESOLUTION|>--- conflicted
+++ resolved
@@ -121,12 +121,7 @@
       ReadRowsRequest.Builder requestB =
           ReadRowsRequest.newBuilder()
               .setRows(rowSet)
-<<<<<<< HEAD
-              .setTableName(session.getOptions().getInstanceName()
-                  .toTableNameStr(source.getTableId()));
-=======
               .setTableName(options.getInstanceName().toTableNameStr(source.getTableId().get()));
->>>>>>> 62c266a8
       if (source.getRowFilter() != null) {
         requestB.setFilter(source.getRowFilter());
       }
